name: mix

on:
  push:
    branches: [ master, "ci-5" ]
  pull_request:
    branches: [ master ]

jobs:
  build:
    name: Elixir ${{matrix.elixir}} (Erlang/OTP ${{matrix.otp}})
    runs-on: ubuntu-latest
    strategy:
      matrix:
        otp: ['22.3.4']
        elixir: ['1.11.2', '1.10.4', '1.9.4', '1.8.2', '1.7.4', '1.6.6']
    steps:
      - uses: actions/checkout@v2
      - uses: actions/setup-elixir@v1
        with:
          otp-version: ${{matrix.otp}}
          elixir-version: ${{matrix.elixir}}
      - run: mix deps.get
      - run: mix compile --warnings-as-errors
<<<<<<< HEAD
      - run: mix format --check-formatted
=======
      - run: mix credo --strict
>>>>>>> 4b566cd0
      - run: mix test<|MERGE_RESOLUTION|>--- conflicted
+++ resolved
@@ -1,10 +1,6 @@
 name: mix
 
-on:
-  push:
-    branches: [ master, "ci-5" ]
-  pull_request:
-    branches: [ master ]
+on: [push, pull_request]
 
 jobs:
   build:
@@ -22,9 +18,6 @@
           elixir-version: ${{matrix.elixir}}
       - run: mix deps.get
       - run: mix compile --warnings-as-errors
-<<<<<<< HEAD
       - run: mix format --check-formatted
-=======
       - run: mix credo --strict
->>>>>>> 4b566cd0
       - run: mix test